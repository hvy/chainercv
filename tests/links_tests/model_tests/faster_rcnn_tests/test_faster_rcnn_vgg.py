import numpy as np
import unittest

import chainer
from chainer import testing
from chainer.testing import attr

from chainercv.links import FasterRCNNVGG16
from chainercv.links.model.faster_rcnn import FasterRCNNTrainChain
from chainercv.utils import generate_random_bbox


@testing.parameterize(
    {'train': False},
    {'train': True}
)
@attr.slow
class TestFasterRCNNVGG16(unittest.TestCase):

    B = 2
    n_fg_class = 20
    n_class = 21
    n_anchor = 9
    n_train_post_nms = 12
    n_test_post_nms = 8
    n_conv5_3_channel = 512

    def setUp(self):
        proposal_creator_params = {
            'n_train_post_nms': self.n_train_post_nms,
            'n_test_post_nms': self.n_test_post_nms
        }
        self.link = FasterRCNNVGG16(
            self.n_fg_class, pretrained_model=None,
            proposal_creator_params=proposal_creator_params)

        chainer.config.train = self.train

    def check_call(self):
        xp = self.link.xp

        feat_size = (12, 16)
        x = chainer.Variable(
            xp.random.uniform(
                low=-1., high=1.,
<<<<<<< HEAD
                size=(self.B, 3, feat_size[1] * 16, feat_size[0] * 16)
            ).astype(np.float32))
        roi_cls_locs, roi_scores, rois, roi_indices = self.link(x)
=======
                size=(self.B, 3, feat_size[0] * 16, feat_size[1] * 16)
            ).astype(np.float32), volatile=chainer.flag.ON)
        roi_cls_locs, roi_scores, rois, roi_indices = self.link(
            x, test=not self.train)
>>>>>>> 72297d2c
        if self.train:
            n_roi = self.B * self.n_train_post_nms
        else:
            n_roi = self.B * self.n_test_post_nms

        self.assertIsInstance(roi_cls_locs, chainer.Variable)
        self.assertIsInstance(roi_cls_locs.data, xp.ndarray)
        self.assertEqual(roi_cls_locs.shape, (n_roi, self.n_class * 4))

        self.assertIsInstance(roi_scores, chainer.Variable)
        self.assertIsInstance(roi_scores.data, xp.ndarray)
        self.assertEqual(roi_scores.shape, (n_roi, self.n_class))

        self.assertIsInstance(rois, xp.ndarray)
        self.assertEqual(rois.shape, (n_roi, 4))

        self.assertIsInstance(roi_indices, xp.ndarray)
        self.assertEqual(roi_indices.shape, (n_roi,))

    def test_call_cpu(self):
        self.check_call()

    @attr.gpu
    def test_call_gpu(self):
        self.link.to_gpu()
        self.check_call()


@attr.slow
class TestFasterRCNNVGG16Loss(unittest.TestCase):

    n_fg_class = 20

    def setUp(self):
        faster_rcnn = FasterRCNNVGG16(
            n_fg_class=self.n_fg_class, pretrained_model=False)
        self.link = FasterRCNNTrainChain(faster_rcnn)

        self.n_bbox = 3
        self.bboxes = chainer.Variable(
            generate_random_bbox(self.n_bbox, (600, 800), 16, 350)[np.newaxis])
        _labels = np.random.randint(
            0, self.n_fg_class, size=(1, self.n_bbox)).astype(np.int32)
        self.labels = chainer.Variable(_labels)
        _imgs = np.random.uniform(
            low=-122.5, high=122.5, size=(1, 3, 600, 800)).astype(np.float32)
        self.imgs = chainer.Variable(_imgs)
        self.scale = chainer.Variable(np.array(1.))

    def check_call(self):
        loss = self.link(self.imgs, self.bboxes, self.labels, self.scale)
        self.assertEqual(loss.shape, ())

    def test_call_cpu(self):
        self.check_call()

    @attr.gpu
    def test_call_gpu(self):
        self.link.to_gpu()
        self.bboxes.to_gpu()
        self.labels.to_gpu()
        self.imgs.to_gpu()
        self.scale.to_gpu()
        self.check_call()


testing.run_module(__name__, __file__)<|MERGE_RESOLUTION|>--- conflicted
+++ resolved
@@ -43,16 +43,9 @@
         x = chainer.Variable(
             xp.random.uniform(
                 low=-1., high=1.,
-<<<<<<< HEAD
-                size=(self.B, 3, feat_size[1] * 16, feat_size[0] * 16)
+                size=(self.B, 3, feat_size[0] * 16, feat_size[1] * 16)
             ).astype(np.float32))
         roi_cls_locs, roi_scores, rois, roi_indices = self.link(x)
-=======
-                size=(self.B, 3, feat_size[0] * 16, feat_size[1] * 16)
-            ).astype(np.float32), volatile=chainer.flag.ON)
-        roi_cls_locs, roi_scores, rois, roi_indices = self.link(
-            x, test=not self.train)
->>>>>>> 72297d2c
         if self.train:
             n_roi = self.B * self.n_train_post_nms
         else:
